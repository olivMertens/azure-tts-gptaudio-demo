# Azure TTS GPTAudio Demo

A comprehensive demonstration of Azure OpenAI's GPT-Audio text-to-speech capabilities using the latest `gpt-audio` model with chat completions API. This demo features a modern dark-themed interface with an interactive soundboard, multiple voice options, vibe selection, and AI-powered random content generation using GPT-5 Nano.

<<<<<<< HEAD
<!-- GitHub supports direct video links that auto-embed as players -->

![Azure TTS GPTAudio Demo](assets/gptaudio-demorepo.gif)

<!-- Alternative: If you have an MP4, you can also use: -->
<!--
Upload your MP4 to GitHub Issues/Discussions as an attachment, then copy the URL:
![Demo Video](https://user-images.githubusercontent.com/your-video-url.mp4)

Or use the assets folder approach:
<img src="assets/gptaudio-demorepo.mp4" width="800" alt="Azure TTS GPTAudio Demo" />
-->
=======
![Azure TTS GPTAudio Demo](assets/gptaudiocapturescreen.png)
>>>>>>> 78426d7e

## Features

- 🎤 **11 Voice Options**: Choose from Alloy, Ash, Ballad, Coral, Echo, Fable, Nova, Onyx, Sage, Shimmer, and Verse
- 🎭 **Vibe System**: Select different content vibes (Confident, Excited, Friendly, etc.)
<<<<<<< HEAD
- 🤖 **AI-Powered Content Generation**: Dynamic content creation using GPT-5 Nano for three scenarios:
  - 🧸 Children's stories with moral lessons
  - 📊 Professional financial reports
  - 🎧 Engaging technology podcasts
=======
- 🤖 **AI-Powered Multilingual Content Generation**: Dynamic content creation using GPT-5 Nano across multiple languages and scenarios:
  - 🧸 Children's stories with moral lessons (English)
  - 📊 Professional financial reports (English)  
  - 🎧 Engaging technology podcasts (English)
  - 📞 Insurance consultations (English)
  - 🇫🇷 French news bulletins (Actualités françaises)
  - 🇪🇸 Spanish cooking recipes (Recetas españolas)
  - 🇲🇦 Moroccan cultural stories (حكايات مغربية)
>>>>>>> 78426d7e
- 🎵 **Real-time Audio Generation**: Stream audio directly using Azure OpenAI's gpt-audio model
- 🔄 **Random Voice Selection**: Automatically select random voices for varied audio experiences
- � **Modern Dark Theme**: Professional dark interface optimized for large viewports with excellent readability
- 📱 **Fully Responsive Design**: Scales beautifully from mobile to 4K displays
- 🎨 **Glassmorphism UI**: Modern design with backdrop blur effects and smooth animations

## Prerequisites

- Python 3.8+
- Azure OpenAI Service subscription
- Access to the `gpt-audio`
- Access to GPT-5 Nano model ( for dynamic content generation)
- Azure OpenAI API key and endpoint

## Quick Setup

### 1. Clone the Repository

```bash
git clone https://github.com/olivMertens/azure-tts-gptaudio-demo.git
cd azure-tts-gptaudio-demo
```

### 2. Install Dependencies

```bash
pip install -r requirements.txt
or
uv pip install -r requirements.txt
```

### 3. Configure Environment Variables

Create a `.env` file in the root directory:
if you have provisionned using azd, simply run

```
azd env get-values > .env
```

```env
# Azure OpenAI Configuration
AZURE_OPENAI_API_KEY=your_azure_openai_api_key_here
AZURE_OPENAI_ENDPOINT=https://your-resource-name.cognitiveservices.azure.com/
AZURE_OPENAI_API_VERSION=2025-01-01-preview
AZURE_OPENAI_DEPLOYMENT_NAME=your-gpt-audio-deployment-name

# Optional: GPT-5 Nano for dynamic content generation
AZURE_OPENAI_NANO_DEPLOYMENT_NAME=gpt-5-nano

# Legacy: For fallback text generation (if GPT-5 Nano not available)
AZURE_OPENAI_TEXT_ENDPOINT=https://your-text-resource.cognitiveservices.azure.com/
AZURE_OPENAI_TEXT_API_KEY=your_text_api_key_here
AZURE_OPENAI_TEXT_DEPLOYMENT_NAME=your-gpt-text-deployment-name
AZURE_OPENAI_TEXT_API_VERSION=2024-12-01-preview
```

#### Getting Your Azure OpenAI Credentials:

1. **Create Azure OpenAI Resource**:

   - Go to [Azure Portal](https://portal.azure.com)
   - Create a new "Azure OpenAI" resource
   - Note the endpoint URL and get API keys from "Keys and Endpoint" section

2. **Deploy GPT-Audio Model**:

   - In Azure OpenAI Studio, go to "Deployments"
   - Create new deployment with model `gpt-audio` (requires approval)
   - Note your deployment name

3. **Deploy GPT-5 Nano (Optional)**:

   - In Azure OpenAI Studio, create a deployment with `gpt-5-nano`
   - This enables dynamic AI-generated content for the random generator
   - If not available, the app will use fallback static content

4. **API Version**:
   - Use `2025-01-01-preview` for gpt-audio model
   - Use `2024-12-01-preview` for text generation models

### 4. Run the Application

#### Interactive Soundboard (Recommended)

```bash
python soundboard.py
```

or

```
uv run soundboard.py
```

This launches a web interface at `http://127.0.0.1:7860`

#### Command Line Examples

**Streaming TTS to File:**

```bash
python streaming-tts-to-file-sample.py
```

or

```
uv run streaming-tts-to-file-sample.py
```

**MP3 File Generation:**
The application generates audio in MP3 format directly from Azure OpenAI's GPT-Audio model. All generated audio files are automatically created as high-quality MP3s suitable for:

- Direct playback in web browsers
- Download and offline listening
- Integration with other audio applications
- Professional audio workflows

The streaming audio generation ensures efficient MP3 creation with optimal file sizes and quality.

**Async Streaming TTS:**

```bash
python async-streaming-tts-sample.py
```

or

```bash
uv run async-streaming-tts-sample.py
```

## Usage Guide

### Soundboard Interface (Dark Theme)

The interface features a modern dark theme optimized for large viewports with excellent readability:

1. **Select Voice**: Click any voice button to select it (highlighted in red when active)
2. **Choose Vibe**: Select a content vibe that matches your desired tone (highlighted in purple when active)
3. **Generate Content**:
   - Use existing script text, or
   - Click "🤖 Generate Random Content (GPT-5 Nano)" for AI-generated content
   - Each click randomly generates one of seven multilingual content types:
     - 🧸 **Children's Story**: Warm, educational tales with moral lessons (English)
     - 📊 **Financial Report**: Professional business presentations (English)
     - 🎧 **Tech Podcast**: Conversational technology discussions (English)
     - 📞 **Insurance Consultation**: Friendly customer service interactions (English)
     - 🇫🇷 **French News**: Professional news bulletins in French
     - 🇪🇸 **Spanish Recipes**: Traditional cooking instructions in Spanish
     - 🇲🇦 **Moroccan Stories**: Cultural tales in Arabic
4. **Generate Audio**: Click "🎵 Generate Audio" to create speech with your selected voice and content
5. **Random Selection**: Use "🎲 Random Voice" to automatically pick a voice

### Dark Theme Features

- **Full Viewport**: Utilizes entire screen space for immersive experience
- **High Contrast**: White text on dark backgrounds for excellent readability
- **Smooth Animations**: Professional hover effects and transitions
- **Glassmorphism**: Semi-transparent panels with backdrop blur effects
- **Responsive Grid**: Adapts from 6 columns on large screens to mobile-friendly layouts

### Voice Options

| Voice       | Characteristics         |
| ----------- | ----------------------- |
| **Alloy**   | Balanced, natural tone  |
| **Ash**     | Clear, professional     |
| **Ballad**  | Melodic, storytelling   |
| **Coral**   | Warm, engaging          |
| **Echo**    | Resonant, authoritative |
| **Fable**   | Narrative, expressive   |
| **Nova**    | Bright, energetic       |
| **Onyx**    | Deep, confident         |
| **Sage**    | Wise, measured          |
| **Shimmer** | Light, pleasant         |
| **Verse**   | Rhythmic, poetic        |

### Content Vibes

Choose from various vibes to set the right tone:

- **Confident**: Professional and assured delivery
- **Excited**: Energetic and enthusiastic
- **Friendly**: Warm and approachable
- **Shouting**: Loud and attention-grabbing
- **Whispering**: Soft and intimate
- **Terrified**: Dramatic and fearful
- **Unfriendly**: Cold and distant
- **Cheerful**: Happy and upbeat
- **Sad**: Melancholic and somber

### AI-Powered Content Generation

The "🤖 Generate Random Content (GPT-5 Nano)" button uses GPT-5 Nano to create dynamic, multilingual content across seven different content types:

<<<<<<< HEAD
**🧸 Children's Stories**

=======
**🧸 Children's Stories (English)**
>>>>>>> 78426d7e
- Warm, educational tales with clear moral lessons
- Child-friendly language optimized for TTS
- Engaging characters and simple narratives

<<<<<<< HEAD
**📊 Financial Reports**

=======
**📊 Financial Reports (English)**
>>>>>>> 78426d7e
- Professional quarterly business summaries
- Realistic metrics, percentages, and data
- Authoritative tone suitable for investor presentations

<<<<<<< HEAD
**🎧 Tech Podcasts**

=======
**🎧 Tech Podcasts (English)**
>>>>>>> 78426d7e
- Conversational discussions about emerging technology
- Informative yet engaging podcast-style content
- Natural speaking patterns with enthusiasm and examples

**📞 Insurance Consultations (English)**
- Friendly customer service interactions
- Professional yet approachable communication style
- Helpful advice and clear explanations

**🇫🇷 French News Bulletins**
- Professional news reports in authentic French
- Current events with proper French journalistic style
- Cultural context and appropriate formal language

**🇪🇸 Spanish Cooking Recipes**
- Traditional recipes with detailed Spanish instructions
- Authentic culinary terms and cooking techniques
- Cultural food traditions and preparation methods

**🇲🇦 Moroccan Arabic Stories**
- Cultural tales featuring Moroccan traditions
- Arabic language with regional authenticity
- Rich storytelling reflecting North African heritage

Each click generates completely new content using AI, ensuring variety and freshness in your multilingual audio testing.

## API Configuration

### GPT-Audio Model Setup

The demo uses Azure OpenAI's `gpt-audio` model via the Chat Completions API:

```python
# Example API call structure
response = client.chat.completions.create(
    model="gpt-audio",  # Your deployment name
    modalities=["text", "audio"],
    audio={"voice": "alloy", "format": "mp3"},
    messages=[
        {"role": "system", "content": "You are a helpful assistant."},
        {"role": "user", "content": "Your text to convert to speech"}
    ]
)
```

### Required API Versions

- **GPT-Audio**: `2025-01-01-preview`
- **Text Models**: `2024-12-01-preview`

## File Structure

```
azure-tts-gptaudio-demo/
├── soundboard.py                    # Main interactive soundboard
├── streaming-tts-to-file-sample.py  # File-based TTS example
├── async-streaming-tts-sample.py    # Async TTS example
├── vibe.json                        # Vibe configurations
├── requirements.txt                 # Python dependencies
├── .env.example                     # Environment template
├── .gitignore                      # Git ignore rules
└── assets/                         # UI assets and icons
    ├── ai_studio_icon_color.png
    ├── gptaudiocapturescreen.png
    └── *.svg
```

## Troubleshooting

### Common Issues

**1. Module Not Found Errors**

```bash
# Install missing dependencies
pip install python-multipart
pip install --upgrade gradio
```

**2. API Authentication Errors**

- Verify your API key and endpoint in `.env`
- Ensure your Azure OpenAI resource has the gpt-audio model deployed
- Check API version compatibility

**3. Model Access Issues**

- GPT-Audio requires special approval from Azure
- GPT-5 Nano may not be available in all regions
- Contact Azure support to request access to both models
- Verify model deployment names match your configuration
- If GPT-5 Nano is unavailable, content generation will use static fallback content

**4. Content Generation Issues**

- If GPT-5 Nano content generation fails, the app automatically falls back to static content
- Check console logs for GPT-5 Nano availability messages
- Verify `AZURE_OPENAI_NANO_DEPLOYMENT_NAME` environment variable is set correctly

**4. Audio Generation Fails**

- Check if your text content is appropriate (no harmful content)
- Verify voice parameter is valid
- Ensure API quota is not exceeded

### Dependencies Conflicts

```bash
# Upgrade conflicting packages
pip install --upgrade fastapi starlette
pip install --upgrade gradio
```

## Development

### Adding New Voices

Update the `VOICES` list in `soundboard.py`:

```python
VOICES = ["alloy", "ash", "ballad", "coral", "echo", "fable", "nova", "onyx", "sage", "shimmer", "verse", "new_voice"]
```

### Adding New Vibes

Edit `vibe.json` to add new content vibes:

```json
{
  "new_vibe": {
    "description": "Your vibe description",
    "script": "Sample script content"
  }
}
```

### Customizing UI

Modify the CSS section in `soundboard.py` to customize the appearance.

## Contributing

1. Fork the repository
2. Create a feature branch
3. Make your changes
4. Test thoroughly
5. Submit a pull request

## License

This project is licensed under the MIT License - see the [LICENSE.md](LICENSE.md) file for details.

## Support

For issues and questions:

- Check the troubleshooting section above
- Review Azure OpenAI documentation
- Submit issues on GitHub
- Contact Azure support for API access questions

---

**Note**: This demo requires access to Azure OpenAI's `gpt-audio` model, which is currently in preview and requires approval. Make sure you have proper access before setting up the demo.<|MERGE_RESOLUTION|>--- conflicted
+++ resolved
@@ -2,33 +2,15 @@
 
 A comprehensive demonstration of Azure OpenAI's GPT-Audio text-to-speech capabilities using the latest `gpt-audio` model with chat completions API. This demo features a modern dark-themed interface with an interactive soundboard, multiple voice options, vibe selection, and AI-powered random content generation using GPT-5 Nano.
 
-<<<<<<< HEAD
-<!-- GitHub supports direct video links that auto-embed as players -->
-
-![Azure TTS GPTAudio Demo](assets/gptaudio-demorepo.gif)
-
-<!-- Alternative: If you have an MP4, you can also use: -->
-<!--
-Upload your MP4 to GitHub Issues/Discussions as an attachment, then copy the URL:
-![Demo Video](https://user-images.githubusercontent.com/your-video-url.mp4)
-
-Or use the assets folder approach:
-<img src="assets/gptaudio-demorepo.mp4" width="800" alt="Azure TTS GPTAudio Demo" />
--->
-=======
+
 ![Azure TTS GPTAudio Demo](assets/gptaudiocapturescreen.png)
->>>>>>> 78426d7e
+
 
 ## Features
 
 - 🎤 **11 Voice Options**: Choose from Alloy, Ash, Ballad, Coral, Echo, Fable, Nova, Onyx, Sage, Shimmer, and Verse
 - 🎭 **Vibe System**: Select different content vibes (Confident, Excited, Friendly, etc.)
-<<<<<<< HEAD
-- 🤖 **AI-Powered Content Generation**: Dynamic content creation using GPT-5 Nano for three scenarios:
-  - 🧸 Children's stories with moral lessons
-  - 📊 Professional financial reports
-  - 🎧 Engaging technology podcasts
-=======
+
 - 🤖 **AI-Powered Multilingual Content Generation**: Dynamic content creation using GPT-5 Nano across multiple languages and scenarios:
   - 🧸 Children's stories with moral lessons (English)
   - 📊 Professional financial reports (English)  
@@ -37,7 +19,6 @@
   - 🇫🇷 French news bulletins (Actualités françaises)
   - 🇪🇸 Spanish cooking recipes (Recetas españolas)
   - 🇲🇦 Moroccan cultural stories (حكايات مغربية)
->>>>>>> 78426d7e
 - 🎵 **Real-time Audio Generation**: Stream audio directly using Azure OpenAI's gpt-audio model
 - 🔄 **Random Voice Selection**: Automatically select random voices for varied audio experiences
 - � **Modern Dark Theme**: Professional dark interface optimized for large viewports with excellent readability
@@ -235,32 +216,22 @@
 
 The "🤖 Generate Random Content (GPT-5 Nano)" button uses GPT-5 Nano to create dynamic, multilingual content across seven different content types:
 
-<<<<<<< HEAD
-**🧸 Children's Stories**
-
-=======
+
 **🧸 Children's Stories (English)**
->>>>>>> 78426d7e
+
 - Warm, educational tales with clear moral lessons
 - Child-friendly language optimized for TTS
 - Engaging characters and simple narratives
 
-<<<<<<< HEAD
-**📊 Financial Reports**
-
-=======
+
 **📊 Financial Reports (English)**
->>>>>>> 78426d7e
 - Professional quarterly business summaries
 - Realistic metrics, percentages, and data
 - Authoritative tone suitable for investor presentations
 
-<<<<<<< HEAD
-**🎧 Tech Podcasts**
-
-=======
+
 **🎧 Tech Podcasts (English)**
->>>>>>> 78426d7e
+
 - Conversational discussions about emerging technology
 - Informative yet engaging podcast-style content
 - Natural speaking patterns with enthusiasm and examples
